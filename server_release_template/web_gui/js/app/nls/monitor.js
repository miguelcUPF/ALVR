define({
    "root": {
        // Connection tab
        "connection": "Connection",
        // Clients container
        "clients": "Clients",
        "newClients": "New Clients",
        "addTrustedClient": "Trust",
        "trustedClients": "Trusted Clients",
        "removeTrustedClient": "Remove",
        "troubleshooting": `Is your headset not showing up? Visit our troubleshooting page <a href="https://github.com/alvr-org/ALVR/wiki/Troubleshooting#alvr-cant-see-my-headset">here</a>`,
        // Manually add client page
        "manAddClient": "Add client manually",
        "addClient": "Add client",
        "deviceName": "Device name",
        "deviceNameHelp": "Give your headset a name",
        "clientHostname": "Hostname",
        "clientHostnameHelp": "As displayed when opening the ALVR client on your device",
        "ipAddress": "IP address",
        "ipHelp": "Enter the remote IP address of the headset",
        "addClientButton": "Add client",
        //Configure client page
        "configureClient": "Configure client",
        "configureClientButton": "Configure",
        "configureClientAddIp": "Add new IP",
        "configureClientRemoveIp": "Remove",        
        // Statistics container
        "statistics": "Statistics",
        "streamingStatistics": "Streaming Statistics",
        "totalPackets": "Total Packets",
        "packetRate": "PacketRate",
        "packetsLostTotal": "Total packets lost",
        "packetsLostPerSecond": "Packets lost / s",
        "totalSent": "Total sent",
        "sentRate": "Sent rate",
        "totalLatency": "Total latency",
        "encodeLatency": "Encoder Latency",
        "encodeLatencyMax": "Encode latency max",
        "transportLatency": "Transport latency",
        "decodeLatency": "Decoder latency",
        "fecPercentage": "Fec percentage",
        "fecFailureTotal": "Fec failure total",
        "fecFailureInSecond": "Fec failure / s",
        "clientFPS": "Client FPS",
        "serverFPS": "Server FPS",
        "packets": "Packets",
        "packetss": "Packets / s",
        // Logging tab
        "logging": "Logging",
<<<<<<< HEAD
        //validation errors
        "error_DuplicateHostname": "A device with this hostname is already registered",
        "error_InvalidIp": "Not a valid IPv4 formatted address",
=======
        //validation errors        
        "error_ExistingIp": "A device with this hostname is already registered",
        "error_DuplicateIp": "This IP address is already registed on this device",
        "error_InvalidIp": "Not a valid IP v4 formatted address",        
>>>>>>> d3a977b8
        //Performance graphs tab
        "performanceGraphs": "Performance graphs",
        "performanceEncode": "Encode",
        "performanceDecode": "Decode",
        "performanceTransport": "Transport",
        "performanceOther": "Other",
        "performanceLatency": "Latency",
        "performanceFramerate": "Framerate",
        "performanceNoDateCaptured": "No data captured yet",
    },
    "it": true,
    "es": true,
    "fr": true,
    "ja": true,
    "zh": true,
    "ru": true,
    "bg": true,
    "de": true,
});<|MERGE_RESOLUTION|>--- conflicted
+++ resolved
@@ -47,16 +47,10 @@
         "packetss": "Packets / s",
         // Logging tab
         "logging": "Logging",
-<<<<<<< HEAD
         //validation errors
         "error_DuplicateHostname": "A device with this hostname is already registered",
+        "error_DuplicateIp": "This IP address is already registed on this device",
         "error_InvalidIp": "Not a valid IPv4 formatted address",
-=======
-        //validation errors        
-        "error_ExistingIp": "A device with this hostname is already registered",
-        "error_DuplicateIp": "This IP address is already registed on this device",
-        "error_InvalidIp": "Not a valid IP v4 formatted address",        
->>>>>>> d3a977b8
         //Performance graphs tab
         "performanceGraphs": "Performance graphs",
         "performanceEncode": "Encode",
